from collections import defaultdict
from typing import List, Dict
import numpy as np

from autolab_msgs.msg import AutolabReferenceFrame
from geometry_msgs.msg import Transform, Quaternion

from tf import transformations as tr

from cslam import TFGraph
from cslam.utils import Transform_to_TF, TF, INFTY
from .experiments import \
    ExperimentAbs, \
    ExperimentsManagerAbs

WORLD_RFRAME = Transform_to_TF(Transform(rotation=Quaternion(x=0, y=0, z=0, w=1)))
MOVABLE_FRAMES = [
    AutolabReferenceFrame.TYPE_DUCKIEBOT_TAG,
    AutolabReferenceFrame.TYPE_DUCKIEBOT_FOOTPRINT
]
FIXED_FRAMES = [
    AutolabReferenceFrame.TYPE_MAP_ORIGIN,
    AutolabReferenceFrame.TYPE_WORLD
]
SATELLITE_FRAMES = [
    AutolabReferenceFrame.TYPE_WATCHTOWER_CAMERA
]


class TimedLocalizationExperiment(ExperimentAbs):

    def __init__(self, manager: ExperimentsManagerAbs, duration: int, precision_ms: int,
                 trackables: List[int]):
        super().__init__(manager, duration)
        # store properties
        self._precision_ms = precision_ms
        self._trackables = trackables
        # store fixed TFs
        self._fixed_tfs = {}
        # create graph
        self._graph = TFGraph()

    @property
    def precision_ms(self) -> int:
        return self._precision_ms

    @property
    def graph(self) -> TFGraph:
        return self._graph

    def __callback__(self, msg, _):
        # store ALL fixed TFs
        if msg.is_fixed:
            tf_key = (msg.origin.name, msg.target.name)
            self._fixed_tfs[tf_key] = msg

        # measurement type 1: a fixed (solid, rigid, not-observed) TF
        if msg.is_fixed and msg.origin.type in FIXED_FRAMES:
            # TODO: nodes are are always added with absolute pose (i.e., wrt /world frame)
            #       tags are normally defined wrt the /map_name frame, this will break when
            #       a map is not aligned with /world. If we always run localization wrt the
            #       map origin, this is not an issue, because /world would be a "local" world
            #       to this map only.
            # add nodes
            self._graph.add_node(
                msg.origin.name,
                pose=WORLD_RFRAME,
                fixed=True,
                **self._node_attrs(msg.origin)
            )
            self._graph.add_node(
                msg.target.name,
                pose=Transform_to_TF(msg.transform),
                fixed=True,
                **self._node_attrs(msg.target)
            )

        # measurement type 2: a static (solid, rigid, observed) TF
        if msg.is_static:
            # add nodes
            tf = Transform_to_TF(msg.transform)
            if not self._graph.has_node(msg.origin.name):
                # When adding the origin node, populate its initial pose based
                # on the pose of the target node if available
                if self._graph.has_node(msg.target.name):
                    tf_target = self._graph.get_pose(msg.target.name)
                    # There is no pose associated with target node
                    if tf_target:
                        # Set initial pose based on target pose and transform
                        T_origin = np.dot(tf_target.T(), tr.inverse_matrix(tf.T()))
                        tf_origin  = TF.from_T(T_origin)

                        self._graph.add_node(msg.origin.name, pose=tf_origin, **self._node_attrs(msg.origin))
                    else:
                        self._graph.add_node(msg.origin.name, **self._node_attrs(msg.origin))
                else:
                    self._graph.add_node(msg.origin.name, **self._node_attrs(msg.origin))

            if not self._graph.has_node(msg.target.name):
                # When adding the target node, populate its initial pose based
                # on the pose of the origin node if available
                if self._graph.has_node(msg.origin.name):
                    tf_origin = self._graph.get_pose(msg.origin.name)
                    if tf_origin:
                        # Set initial pose based on origin pose and transform
                        T_target = np.dot(tf_origin.T(), tf.T())
                        tf_target  = TF.from_T(T_target)

                        self._graph.add_node(msg.target.name, pose=tf_target, **self._node_attrs(msg.target))
                    else:
                        self._graph.add_node(msg.target.name, **self._node_attrs(msg.target))
                else:
                    self._graph.add_node(msg.target.name, **self._node_attrs(msg.target))

            # add observations
            self._graph.add_measurement(msg.origin.name, msg.target.name, tf)

        # measurement type 3: a dynamic TF
        if (not msg.is_static) and (not msg.is_fixed):

            # handle origin
            origin_node_name = msg.origin.name
            origin_time_ms = int(msg.origin.time.to_sec() * 1000)
            if msg.origin.type in MOVABLE_FRAMES:
                origin_node_name = f'{msg.origin.name}/{int(origin_time_ms // self._precision_ms)}'
            # handle target
            target_node_name = msg.target.name
            target_time_ms = int(msg.target.time.to_sec() * 1000)
            if msg.target.type in MOVABLE_FRAMES:
                target_node_name = f'{msg.target.name}/{int(target_time_ms // self._precision_ms)}'

            # Add origin_node_name node if it doesn't exist
            if not self._graph.has_node(origin_node_name):

                # When adding the origin node, populate its initial pose based
                # on the pose of the target node if available
                if self._graph.has_node(target_node_name):
                    tf_target = self._graph.get_pose(target_node_name)
                    if tf_target:
                        # Set initial pose based on target pose and transform
                        T_origin = np.dot(tf_target.T(), tr.inverse_matrix(tf.T()))
                        tf_origin  = TF.from_T(T_origin)

                        self._graph.add_node(origin_node_name, pose=tf_origin, **self._node_attrs(msg.origin))
                    else:
                        self._graph.add_node(origin_node_name, *self._node_attrs(msg.origin))
                else:
                    self._graph.add_node(origin_node_name, pose=TF(), **self._node_attrs(msg.origin))


            tf = Transform_to_TF(msg.transform)

            both_movable = msg.origin.type in MOVABLE_FRAMES and msg.target.type in MOVABLE_FRAMES
            if not both_movable:
                # Add target_node_name node if it doesn't exist
<<<<<<< HEAD
                #
=======
>>>>>>> da5092e5
                # multiple observations from or of a static frame
                if not self._graph.has_node(target_node_name):
                    # When adding the target node, populate its initial pose
                    # based on the pose of the origin node if available
                    tf_origin = self._graph.get_pose(origin_node_name)
                    if tf_origin:
                        T_target = np.dot(tf_origin.T(), tf.T())
                        tf_target  = TF.from_T(T_target)

                        self._graph.add_node(target_node_name, pose=tf_target, **self._node_attrs(msg.target))
                    else:
                        self._graph.add_node(target_node_name, **self._node_attrs(msg.target))

                self._graph.add_measurement(origin_node_name, target_node_name,
                                            tf)
            else:
                self._graph.nodes[origin_node_name]['__tfs__'][(msg.origin.name, msg.target.name)].append(msg)
                # TODO: this should be inside the message
                odom_info_mat = np.eye(6)
                odom_info_mat[3, 3] = INFTY
                odom_info_mat[4, 4] = INFTY
                # sequence of observations from and to movable frames
                if origin_node_name != target_node_name:
                    # get list of observations to combine
                    msgs = self._graph.nodes[origin_node_name]['__tfs__'][(msg.origin.name, msg.target.name)]
                    # start with identity T
                    T = tr.compose_matrix()
                    for _msg in sorted(msgs, key=lambda _m: _m.origin.time.to_sec(), reverse=True):
                        _tf = Transform_to_TF(_msg.transform)
                        T = np.dot(_tf.T(), T)

                    # Add target_node_name node if it doesn't exist
                    if not self._graph.has_node(target_node_name):
                        tf_origin = self._graph.get_pose(origin_node_name)
                        if tf_origin:
                            T_target = np.dot(tf_origin.T(), T)
                            tf_target  = TF.from_T(T_target)

                            self._graph.add_node(target_node_name, pose=tf_target, **self._node_attrs(msg.target))
                        else:
                            self._graph.add_node(target_node_name, **self._node_attrs(msg.target))

                    self._graph.add_measurement(origin_node_name, target_node_name, TF.from_T(T))


    def __postprocess__(self):
        self.optimize()

    def __results__(self):
        trackable_frames = {
            ndata["__name__"] for _, ndata in self._graph.nodes(data=True)
            if ndata["type"] in self._trackables
        }
        return {nname: self.trajectory(nname) for nname in trackable_frames}

    def optimize(self):
        self._extend_graph()
        self._graph.optimize()

    def trajectory(self, node: str) -> List[Dict[str, List]]:
        # collect all timed nodes corresponding to the node to track
        traj = []
        for _, ndata in self._graph.nodes(data=True):
            if ndata['__name__'] == node:
                T = tr.compose_matrix(
                    translate=ndata["pose"].t,
                    angles=tr.euler_from_quaternion(ndata["pose"].q)
                )
                traj.append({
                    'timestamp': ndata["time"],
                    'transform': T.tolist()
                })
        # sort trajectory by time
        strategy = lambda tf: tf['timestamp']
        traj = sorted(traj, key=strategy)
        # ---
        return traj

    def _extend_graph(self):
        # append fixed TFs to non-trackable leaf nodes
        untrackable_leaf_nodes = [
            (nname, ndata) for nname, ndata in self.graph.nodes(data=True)
            if self.graph.out_degree(nname) == 0 and ndata['type'] not in self._trackables
        ]
        # store new nodes/edges
        new_nodes = {}
        new_edges = {}
        # iterate over the leaf nodes and append fixed TFs
        for leaf_timed_name, leaf in untrackable_leaf_nodes:
            leaf_frame_name = leaf['__name__']
            # search for edges (leaf, X), or (X, leaf)
            for (origin, target), msg in self._fixed_tfs.items():
                if origin == leaf_frame_name:
                    # found an edge of type (leaf, X)
                    if msg.target.type not in self._trackables:
                        continue
                    # ---
                    new_node = f"{target}/{int((leaf['time'] * 1000) // self._precision_ms)}"
                    # print(f'Adding node `{new_node}` and edge `{leaf_timed_name}` -> `{new_node}`')
                    # create new node
                    new_node_attrs = self._node_attrs(msg.target)
                    new_node_attrs['time'] = leaf['time']
                    new_nodes[new_node] = new_node_attrs
                    # create new edge
                    tf = Transform_to_TF(msg.transform)
                    new_edges[(leaf_timed_name, new_node)] = tf
                if target == leaf_frame_name:
                    # found an edge of type (X, leaf)
                    if msg.origin.type not in self._trackables:
                        continue
                    # ---
                    new_node = f"{origin}/{int((leaf['time'] * 1000) // self._precision_ms)}"
                    # print(f'Adding node `{new_node}` and edge `{new_node}` -> `{leaf_timed_name}`')
                    new_node_attrs = self._node_attrs(msg.origin)
                    new_node_attrs['time'] = leaf['time']
                    new_nodes[new_node] = new_node_attrs
                    # create new edge
                    tf = Transform_to_TF(msg.transform)
                    new_edges[(new_node, leaf_timed_name)] = tf
        # add new nodes
        for nname, ndata in new_nodes.items():
            if not self._graph.has_node(nname):
                self._graph.add_node(nname, **ndata)
        # add new edges
        for (origin, target), tf in new_edges.items():
            if not self._graph.has_edge(origin, target):
                self._graph.add_measurement(origin, target, tf, information=np.eye(6))# * INFTY)

    @staticmethod
    def _node_attrs(rframe: AutolabReferenceFrame) -> dict:
        return {
            "time": rframe.time.to_sec(),
            "type": rframe.type,
            "robot": rframe.robot,
            "__name__": rframe.name,
            "__tfs__": defaultdict(list)
        }<|MERGE_RESOLUTION|>--- conflicted
+++ resolved
@@ -153,10 +153,6 @@
             both_movable = msg.origin.type in MOVABLE_FRAMES and msg.target.type in MOVABLE_FRAMES
             if not both_movable:
                 # Add target_node_name node if it doesn't exist
-<<<<<<< HEAD
-                #
-=======
->>>>>>> da5092e5
                 # multiple observations from or of a static frame
                 if not self._graph.has_node(target_node_name):
                     # When adding the target node, populate its initial pose
