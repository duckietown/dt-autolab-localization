--- conflicted
+++ resolved
@@ -1,13 +1,10 @@
 # LIST YOUR PYTHON3 PACKAGES HERE
-<<<<<<< HEAD
 # NOTE: only place non-Duckietown libraries here; pin versions only if necessary
-=======
 
 # TODO: this was installed so that the duckietown robot could load its map and publish the ground
 #       tags TFs, with the new map format this is not necessary anymore
 
 #duckietown-world-ente>=6.2.24
->>>>>>> 55249377
 
 # matplotlib GTK backend
 PyGObject
